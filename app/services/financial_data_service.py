--- conflicted
+++ resolved
@@ -471,26 +471,6 @@
         yf_symbol = f"{from_currency_symbol.upper()}-{effective_to_currency.upper()}"
 
         try:
-<<<<<<< HEAD
-            # print(f"**** Fetching crypto exchange rate for {from_currency_symbol} to {effective_to_currency} ****")
-            data, _ = await self._run_sync(self.fx.get_currency_exchange_rate,
-                                           from_currency=from_currency_symbol,
-                                           to_currency=effective_to_currency)
-            # print(data)
-            if data and data["5. Exchange Rate"]:
-                print("!!!!!")
-                print(data)
-                # print("_________ Crypto Exchange Rate Found _________")
-                return {
-                    "from_currency": data["1. From_Currency Code"],
-                    "to_currency": data["3. To_Currency Code"],
-                    "exchange_rate": data["5. Exchange Rate"],
-                    "last_refreshed": data["6. Last Refreshed"],
-                    "bid_price": data.get("8. Bid Price"), # Use .get() as bid/ask might not always be present
-                    "ask_price": data.get("9. Ask Price")
-                }
-            return None
-=======
             ticker = yf.Ticker(yf_symbol)
             # Fetch very recent history to get "latest" price
             df_hist = await self._run_sync(ticker.history, period="1d", interval="1m") # Try 1m for most recent
@@ -509,7 +489,6 @@
                 "bid_price": "N/A", # yfinance history doesn't provide live bid/ask
                 "ask_price": "N/A"
             }
->>>>>>> f9fedee4
         except Exception as e:
             print(f"Error fetching crypto exchange rate for {yf_symbol} from yfinance: {e}")
             return None
