from alpha_vantage.timeseries import TimeSeries
from alpha_vantage.fundamentaldata import FundamentalData
from alpha_vantage.cryptocurrencies import CryptoCurrencies
from alpha_vantage.foreignexchange import ForeignExchange
from alpha_vantage.techindicators import TechIndicators # Added for technical indicators
from alpha_vantage.alphaintelligence import AlphaIntelligence # Added for market news & sentiment (example)

from app.core.config import settings # Assuming this contains ALPHA_VANTAGE_API_KEY and other settings
from app.services.web_search_service import web_search_service # Assuming this service is defined elsewhere
import asyncio

class FinancialDataService:
    def __init__(self):
        if not settings.ALPHA_VANTAGE_API_KEY:
            raise ValueError("ALPHA_VANTAGE_API_KEY not set in environment variables.")
        self.ts = TimeSeries(key=settings.ALPHA_VANTAGE_API_KEY, output_format='json')
        self.fd = FundamentalData(key=settings.ALPHA_VANTAGE_API_KEY, output_format='json')
        self.cc = CryptoCurrencies(key=settings.ALPHA_VANTAGE_API_KEY, output_format='json')
        self.fx = ForeignExchange(key=settings.ALPHA_VANTAGE_API_KEY, output_format='json')
        self.ti = TechIndicators(key=settings.ALPHA_VANTAGE_API_KEY, output_format='json') # For technical indicators
        # Note: AlphaIntelligence might require a premium key for some functionalities.
        # self.ai = AlphaIntelligence(key=settings.ALPHA_VANTAGE_API_KEY, output_format='json')


    async def _run_sync(self, func, *args, **kwargs):
<<<<<<< HEAD
=======
        """Helper to run synchronous Alpha Vantage calls in an async executor."""
>>>>>>> a0fdea4d
        loop = asyncio.get_event_loop()
        return await loop.run_in_executor(None, lambda: func(*args, **kwargs))

    ## Stock Data Methods ##

    async def get_stock_quote(self, symbol: str):
        """Fetches a real-time quote for a given stock symbol."""
        try:
            data, _ = await self._run_sync(self.ts.get_quote_endpoint, symbol=symbol)
            # print("^^^^ Stock Quote Data ^^^^")
            # print(data)
            return data
        except Exception as e:
            print(f"Error fetching stock quote for {symbol}: {e}")
            return None

    async def get_daily_adjusted_stock_data(self, symbol: str, outputsize: str = 'compact'):
        """
        Fetches daily time series (date, open, high, low, close, adjusted close, volume, dividend, split coefficient)
        for a given stock symbol.
        'outputsize' can be 'compact' (last 100 data points) or 'full' (full-length time series).
        """
        try:
            data, _ = await self._run_sync(self.ts.get_daily_adjusted, symbol=symbol, outputsize=outputsize)
            return data
        except Exception as e:
            print(f"Error fetching daily adjusted stock data for {symbol}: {e}")
            return None

    async def get_intraday_stock_data(self, symbol: str, interval: str = '5min', outputsize: str = 'compact'):
        """
        Fetches intraday time series (date, open, high, low, close, volume) for a given stock symbol.
        'interval' can be '1min', '5min', '15min', '30min', '60min'.
        'outputsize' can be 'compact' or 'full'.
        """
        try:
            data, _ = await self._run_sync(self.ts.get_intraday, symbol=symbol, interval=interval, outputsize=outputsize)
            return data
        except Exception as e:
            print(f"Error fetching intraday stock data for {symbol} with interval {interval}: {e}")
            return None

    ## Fundamental Data Methods ##

    async def get_company_overview(self, symbol: str):
        """Fetches company information, financial ratios, and other key metrics for a given stock symbol."""
        try:
            # The FundamentalData methods in the library sometimes return just the data, not (data, meta_data)
            data = await self._run_sync(self.fd.get_company_overview, symbol=symbol)
            return data
        except Exception as e:
            print(f"Error fetching company overview for {symbol}: {e}")
            return None
<<<<<<< HEAD
        
    async def get_latest_new_for_stock(self, symbol: str, limit: int = 5):
        news_query = f"latest financial news for {symbol} stock" # update this to be better
        #! there was an error : news_context = await web_search_services.get_search_context(news_query, max_results = limit, ["reuters.com", "bloomberg.com", "wsj.com", "marketwatch.com"])
        news_context = await web_search_services.get_search_context(
            news_query,
            max_results=limit,
            allowed_domains=["reuters.com", "bloomberg.com", "wsj.com", "marketwatch.com"]
        )
        return news_context if news_context else "No specific news found via web search."

    async def get_daily_series(self, symbol: str, outputsize: str = "compact"):
        """
        Return OHLC data for a given symbol.
        keys: 'Time Series (Daily)' → {date: { '1. open':..., '4. close':... }}
        """
        data, _ = await self._run_sync(
            self.ts.get_daily, symbol=symbol, outputsize=outputsize
        )
        return data.get("Time Series (Daily)", {})
=======

    async def get_income_statement(self, symbol: str):
        """Fetches annual and quarterly income statements for a given stock symbol."""
        try:
            data = await self._run_sync(self.fd.get_income_statement_annual, symbol=symbol) # Example: Annual
            # You can also fetch quarterly: await self._run_sync(self.fd.get_income_statement_quarterly, symbol=symbol)
            return data
        except Exception as e:
            print(f"Error fetching income statement for {symbol}: {e}")
            return None

    async def get_balance_sheet(self, symbol: str):
        """Fetches annual and quarterly balance sheets for a given stock symbol."""
        try:
            data = await self._run_sync(self.fd.get_balance_sheet_annual, symbol=symbol) # Example: Annual
            return data
        except Exception as e:
            print(f"Error fetching balance sheet for {symbol}: {e}")
            return None

    async def get_cash_flow(self, symbol: str):
        """Fetches annual and quarterly cash flow statements for a given stock symbol."""
        try:
            data = await self._run_sync(self.fd.get_cash_flow_annual, symbol=symbol) # Example: Annual
            return data
        except Exception as e:
            print(f"Error fetching cash flow statement for {symbol}: {e}")
            return None

    async def get_earnings(self, symbol: str):
        """Fetches annual and quarterly earnings (EPS) for a given stock symbol."""
        try:
            data = await self._run_sync(self.fd.get_earnings_annual, symbol=symbol) # Example: Annual
            return data
        except Exception as e:
            print(f"Error fetching earnings for {symbol}: {e}")
            return None

    ## News and Sentiment ##

    async def get_latest_news_for_stock_web(self, symbol: str, limit: int = 5):
        """Fetches latest news for a stock symbol using a web search service."""
        news_query = f"latest financial news for {symbol} stock"
        news_context = await web_search_service.get_search_context(
            news_query, max_results=limit,
            include_domains=["reuters.com", "bloomberg.com", "wsj.com", "marketwatch.com", "finance.yahoo.com"]
        )
        return news_context if news_context and "No specific news" not in news_context else "No specific news found via web search for this query."

    async def get_alpha_vantage_news_sentiment(self, tickers: str = None, topics: str = None, time_from: str = None, time_to: str = None, sort: str = "LATEST", limit: int = 50):
        """
        Fetches market news and sentiment data from Alpha Vantage.
        'tickers': e.g., "AAPL" or "MSFT,GOOG"
        'topics': e.g., "technology" or "earnings,ipo"
        'time_from'/'time_to': e.g., "20220410T0130" (YYYYMMDDTHHMM)
        'sort': "LATEST", "EARLIEST", "RELEVANCE"
        'limit': Number of results (max 1000 for premium)
        """
        try:
            # The get_news_sentiment method is on the TimeSeries object in some versions of the library,
            # or could be on a dedicated AlphaIntelligence object depending on library structure/version.
            # Checking the alpha_vantage library documentation for the exact method is crucial.
            # Assuming it's available under self.ts for this example based on original commented code.
            # If AlphaIntelligence class (self.ai) has it, use self.ai.get_news_sentiment
            data, _ = await self._run_sync(self.ts.get_news_sentiment, tickers=tickers, topics=topics, time_from=time_from, time_to=time_to, sort=sort, limit=limit)
            return data
        except Exception as e:
            print(f"Error fetching Alpha Vantage news & sentiment for tickers {tickers} or topics {topics}: {e}")
            return None

    ## Cryptocurrency Data Methods ##

    async def get_crypto_exchange_rate(self, from_currency_symbol: str, to_currency_symbol: str = None):
        """
        Fetches the real-time exchange rate for a cryptocurrency pair.
        Uses the ForeignExchange endpoint, which is suitable for crypto-to-fiat or crypto-to-crypto.
        """
        effective_to_currency = to_currency_symbol or settings.ALPHA_VANTAGE_CRYPTO_MARKET_DEFAULT
        try:
            # print(f"**** Fetching crypto exchange rate for {from_currency_symbol} to {effective_to_currency} ****")
            data, _ = await self._run_sync(self.fx.get_currency_exchange_rate,
                                           from_currency=from_currency_symbol,
                                           to_currency=effective_to_currency)
            # print(data)
            if data and "Realtime Currency Exchange Rate" in data and \
               "5. Exchange Rate" in data["Realtime Currency Exchange Rate"]:
                # print("_________ Crypto Exchange Rate Found _________")
                return {
                    "from_currency": data["Realtime Currency Exchange Rate"]["1. From_Currency Code"],
                    "to_currency": data["Realtime Currency Exchange Rate"]["3. To_Currency Code"],
                    "exchange_rate": data["Realtime Currency Exchange Rate"]["5. Exchange Rate"],
                    "last_refreshed": data["Realtime Currency Exchange Rate"]["6. Last Refreshed"],
                    "bid_price": data["Realtime Currency Exchange Rate"].get("8. Bid Price"), # Use .get() as bid/ask might not always be present
                    "ask_price": data["Realtime Currency Exchange Rate"].get("9. Ask Price")
                }
            return None
        except Exception as e:
            print(f"Error fetching crypto exchange rate for {from_currency_symbol} to {effective_to_currency}: {e}")
            return None

    async def get_daily_crypto_data(self, symbol: str, market: str):
        """
        Fetches daily time series (date, open, high, low, close, volume, market cap) for a digital currency.
        'market': The destination market (e.g., 'USD', 'EUR', 'CNY').
        """
        try:
            data, _ = await self._run_sync(self.cc.get_digital_currency_daily, symbol=symbol, market=market)
            return data
        except Exception as e:
            print(f"Error fetching daily crypto data for {symbol} in market {market}: {e}")
            return None

    async def get_crypto_rating(self, symbol: str):
        """Fetches the F CAS Crypto Rating for a given cryptocurrency symbol (e.g., BTC, ETH)."""
        try:
            data = await self._run_sync(self.fd.get_crypto_rating, symbol=symbol)
            return data
        except Exception as e:
            print(f"Error fetching crypto rating for {symbol}: {e}")
            return None

    ## Foreign Exchange (FX) Methods ##

    async def get_daily_fx_rates(self, from_symbol: str, to_symbol: str, outputsize: str = 'compact'):
        """
        Fetches daily FX rates for a currency pair.
        'outputsize' can be 'compact' or 'full'.
        """
        try:
            data, _ = await self._run_sync(self.fx.get_currency_exchange_daily, from_symbol=from_symbol, to_symbol=to_symbol, outputsize=outputsize)
            return data
        except Exception as e:
            print(f"Error fetching daily FX rates for {from_symbol} to {to_symbol}: {e}")
            return None

    ## Technical Indicator Methods ##

    async def get_sma(self, symbol: str, interval: str = 'daily', time_period: int = 20, series_type: str = 'close'):
        """
        Fetches Simple Moving Average (SMA) values for a stock.
        'interval': '1min', '5min', '15min', '30min', '60min', 'daily', 'weekly', 'monthly'.
        'time_period': Number of data points used to calculate SMA.
        'series_type': 'open', 'high', 'low', 'close'.
        """
        try:
            data, _ = await self._run_sync(self.ti.get_sma, symbol=symbol, interval=interval,
                                           time_period=time_period, series_type=series_type)
            return data
        except Exception as e:
            print(f"Error fetching SMA for {symbol}: {e}")
            return None

    async def get_ema(self, symbol: str, interval: str = 'daily', time_period: int = 20, series_type: str = 'close'):
        """Fetches Exponential Moving Average (EMA) values for a stock."""
        try:
            data, _ = await self._run_sync(self.ti.get_ema, symbol=symbol, interval=interval,
                                           time_period=time_period, series_type=series_type)
            return data
        except Exception as e:
            print(f"Error fetching EMA for {symbol}: {e}")
            return None

    ## Economic Indicator Methods ##

    async def get_real_gdp(self, interval: str = 'quarterly'):
        """
        Fetches Real GDP data for the United States.
        'interval': 'annual', 'quarterly'.
        """
        try:
            data = await self._run_sync(self.fd.get_real_gdp, interval=interval)
            return data
        except Exception as e:
            print(f"Error fetching Real GDP data for interval {interval}: {e}")
            return None

    async def get_cpi(self, interval: str = 'monthly'):
        """
        Fetches Consumer Price Index (CPI) data for the United States.
        'interval': 'monthly', 'semiannual'. (Note: semiannual for US is not standard, monthly is common)
        """
        try:
            data = await self._run_sync(self.fd.get_cpi, interval=interval)
            return data
        except Exception as e:
            print(f"Error fetching CPI data for interval {interval}: {e}")
            return None

    async def get_inflation(self):
        """Fetches Inflation data (annual) for the United States."""
        try:
            data = await self._run_sync(self.fd.get_inflation)
            return data
        except Exception as e:
            print(f"Error fetching Inflation data: {e}")
            return None

    async def get_treasury_yield(self, interval: str = 'monthly', maturity: str = '10year'):
        """
        Fetches Treasury Yield data for the United States.
        'interval': 'daily', 'weekly', 'monthly'.
        'maturity': '3month', '2year', '5year', '7year', '10year', '30year'.
        """
        try:
            data = await self._run_sync(self.fd.get_treasury_yield, interval=interval, maturity=maturity)
            return data
        except Exception as e:
            print(f"Error fetching Treasury Yield for {maturity} maturity, interval {interval}: {e}")
            return None

financial_data_service = FinancialDataService()
>>>>>>> a0fdea4d
<|MERGE_RESOLUTION|>--- conflicted
+++ resolved
@@ -23,10 +23,7 @@
 
 
     async def _run_sync(self, func, *args, **kwargs):
-<<<<<<< HEAD
-=======
         """Helper to run synchronous Alpha Vantage calls in an async executor."""
->>>>>>> a0fdea4d
         loop = asyncio.get_event_loop()
         return await loop.run_in_executor(None, lambda: func(*args, **kwargs))
 
@@ -80,7 +77,6 @@
         except Exception as e:
             print(f"Error fetching company overview for {symbol}: {e}")
             return None
-<<<<<<< HEAD
         
     async def get_latest_new_for_stock(self, symbol: str, limit: int = 5):
         news_query = f"latest financial news for {symbol} stock" # update this to be better
@@ -101,7 +97,6 @@
             self.ts.get_daily, symbol=symbol, outputsize=outputsize
         )
         return data.get("Time Series (Daily)", {})
-=======
 
     async def get_income_statement(self, symbol: str):
         """Fetches annual and quarterly income statements for a given stock symbol."""
@@ -312,5 +307,4 @@
             print(f"Error fetching Treasury Yield for {maturity} maturity, interval {interval}: {e}")
             return None
 
-financial_data_service = FinancialDataService()
->>>>>>> a0fdea4d
+financial_data_service = FinancialDataService()